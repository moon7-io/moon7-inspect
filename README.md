--- conflicted
+++ resolved
@@ -1,3 +1,4 @@
+# 🌙 @moon7/inspect
 # 🌙 @moon7/inspect
 
 [![npm version](https://img.shields.io/npm/v/@moon7/inspect.svg)](https://www.npmjs.com/package/@moon7/inspect)
@@ -6,9 +7,11 @@
 A lightweight, type-safe runtime type checking library for TypeScript and JavaScript.
 
 ## 🎯 Purpose
+## 🎯 Purpose
 
 While it might seem overly simple to use functions like `isString()` or `isNumber()` when you could directly write `typeof x === "string"`, the real power of this library lies in its composability and how it integrates with TypeScript's type system.
 
+### 🤔 Why Not Just Use typeof?
 ### 🤔 Why Not Just Use typeof?
 
 1. **Composability**: The inspector functions can be combined to create complex type inspectors
@@ -72,6 +75,7 @@
 The library strikes a balance between simplicity and power, allowing you to build complex inspection logic from simple building blocks while maintaining strong type safety.
 
 ## ✨ Features
+## ✨ Features
 
 - 🔍 **Type Inspection**: Check if values match expected types at runtime
 - 📝 **TypeScript Integration**: Full TypeScript support with accurate type inference
@@ -80,6 +84,7 @@
 - 🧩 **Flexible**: Works with primitive types, objects, arrays, and custom types
 
 ## 📦 Installation
+## 📦 Installation
 
 ```bash
 # Using npm
@@ -93,7 +98,9 @@
 ```
 
 ## 🚀 Usage
-
+## 🚀 Usage
+
+### 🔍 What is an Inspector?
 ### 🔍 What is an Inspector?
 
 An `Inspector<T>` is a function that checks if a value conforms to a specific type `T` at runtime. Every inspector has the signature:
@@ -109,6 +116,7 @@
 For example, after checking `if (isString(x))`, TypeScript knows that `x` is a `string` within that code block.
 
 ### 🧪 Basic Type Checking
+### 🧪 Basic Type Checking
 
 ```typescript
 import { isString, isNumber, isBoolean, isNull, isUndefined } from '@moon7/inspect';
@@ -126,6 +134,7 @@
 isUndefined(undefined); // true
 ```
 
+### 🔌 Compound Type Checking
 ### 🔌 Compound Type Checking
 
 ```typescript
@@ -158,6 +167,7 @@
 ```
 
 ### 🔬 Advanced Features
+### 🔬 Advanced Features
 
 ```typescript
 import { 
@@ -188,6 +198,7 @@
 const isStringNumberRecord = isRecordOf(isString, isNumber);
 ```
 
+### 🕰️ Lazy Evaluation with `is()`
 ### 🕰️ Lazy Evaluation with `is()`
 
 The `is()` function provides lazy evaluation of inspectors, which is crucial in several scenarios:
@@ -272,6 +283,7 @@
 
 For validating data with circular references, consider implementing custom inspectors with reference tracking or depth limits.
 
+### 🧬 Type Inference with Inspected
 ### 🧬 Type Inference with Inspected
 
 The `Inspected<T>` utility type allows you to extract TypeScript types from your inspectors, eliminating the need to define types twice:
@@ -396,7 +408,73 @@
 | `isStringMatching(pattern)`     | Checks if a string matches a specific RegExp pattern                                   |
 | `isISODateString(x)`            | Checks if string is a valid ISO 8601 date string                                       |
 | `isEmail(x)`                    | Checks if string is a valid email address                                              |
-
+## 📚 API Reference
+
+| Export                          | Description                                                                            |
+| ------------------------------- | -------------------------------------------------------------------------------------- |
+| **🧰 Basic Inspectors**          |                                                                                        |
+| `isAny(x)`                      | Always returns true                                                                    |
+| `isNever(x)`                    | Always returns false                                                                   |
+| `isPrimitive(x)`                | Checks if x is null, undefined, number, string, or boolean                             |
+| `isUndefined(x)`                | Checks if x is undefined                                                               |
+| `isNull(x)`                     | Checks if x is null                                                                    |
+| `isNullish(x)`                  | Checks if x is null or undefined                                                       |
+| `isBoolean(x)`                  | Checks if x is a boolean                                                               |
+| `isNumber(x)`                   | Checks if x is a number                                                                |
+| `isInt(x)`                      | Checks if x is an integer                                                              |
+| `isString(x)`                   | Checks if x is a string                                                                |
+| `isArray(x)`                    | Checks if x is an array                                                                |
+| `isObject(x)`                   | Checks if x is an object                                                               |
+| `isFunction(x)`                 | Checks if x is a function                                                              |
+| `isClass(x)`                    | Checks if x is an ES6 class                                                            |
+| `isStruct(x)`                   | Checks if x is a plain object (not an instance of a class)                             |
+| `isRecord(x)`                   | Alias for isStruct                                                                     |
+| `isInstance(x)`                 | Checks if x is an instance of a class (but not a plain object)                         |
+| `isIterable(x)`                 | Checks if x is an Iterable                                                             |
+| `isIterator(x)`                 | Checks if x has the shape of an Iterator                                               |
+| `isBigInt(x)`                   | Checks if x is a bigint                                                                |
+| `isUInt32(x)`                   | Checks if x is an unsigned 32-bit integer                                              |
+| `isUInt8(x)`                    | Checks if x is an integer between 0 and 255 inclusive                                  |
+| `isRegExp(x)`                   | Checks if x is a RegExp object                                                         |
+| `isPlainObject(x)`              | Deprecated, use isStruct instead                                                       |
+| **🔄 Higher-Order Inspectors**   |                                                                                        |
+| `isOptional(isT)`               | Creates an inspector for `T \| undefined`                                              |
+| `isNullable(isT)`               | Creates an inspector for `T \| null`                                                   |
+| `isNot(isT)`                    | Negates an inspector                                                                   |
+| `isExact(value)`                | Checks if x is exactly a particular value                                              |
+| `isStringOf(value)`             | Typed version of isExact for string literals                                           |
+| `isNumberOf(value)`             | Typed version of isExact for number literals                                           |
+| `isBooleanOf(value)`            | Typed version of isExact for boolean literals                                          |
+| `isInstanceOf(Class)`           | Checks if x is an instance of a specific class                                         |
+| `isArrayOf(isT)`                | Checks if x is an array where every element matches isT                                |
+| `isIterableOf(isT)`             | Checks if x is an Iterable where every value matches isT                               |
+| `isSetOf(isT)`                  | Checks if x is a Set where every element matches isT                                   |
+| `isMapOf(isK, isV)`             | Checks if x is a Map with specific key and value types                                 |
+| `isRecordOf(isK, isV)`          | Checks if x is a Record with specific key and value types                              |
+| `isAnyOf(...inspectors)`        | Union type checking (x is A \| B \| C)                                                 |
+| `isAllOf(...inspectors)`        | Intersection type checking (x is A & B & C)                                            |
+| `isTupleOf(...inspectors)`      | Checks if x is an array with a specific sequence of types                              |
+| `isObjectOf(shape)`             | Checks if x has a certain object shape                                                 |
+| `is(lazy)`                      | Lazy inspector for circular references                                                 |
+| **🧩 Builtins Type Inspectors**  |                                                                                        |
+| `isDate(x)`                     | Checks if x is a Date object                                                           |
+| `isSet(x)`                      | Checks if x is a Set                                                                   |
+| `isMap(x)`                      | Checks if x is a Map                                                                   |
+| `isPromise(x)`                  | Checks if x is a Promise                                                               |
+| `isArrayLike(x)`                | Checks if x is array-like                                                              |
+| `isPromiseLike(x)`              | Checks if x is promise-like                                                            |
+| **🛠️ Extended Type Inspectors**  |                                                                                        |
+| `isNumberInRange(min, max)`     | Checks if a number is within a specific range (inclusive)                              |
+| `isNonEmptyArray(x)`            | Checks if x is a non-empty array                                                       |
+| `isNonEmptyArrayOf(isT)`        | Checks if x is a non-empty array where every element matches isT                       |
+| `isPartialOf(type)`             | Creates an inspector that checks if x contains a partial subset of the specified shape |
+| `isRefined(isT, ...predicates)` | Creates an inspector that refines another inspector with additional constraints        |
+| **📝 String Inspectors**         |                                                                                        |
+| `isStringMatching(pattern)`     | Checks if a string matches a specific RegExp pattern                                   |
+| `isISODateString(x)`            | Checks if string is a valid ISO 8601 date string                                       |
+| `isEmail(x)`                    | Checks if string is a valid email address                                              |
+
+## 💡 When to Use This Library
 ## 💡 When to Use This Library
 
 - Validating external API responses
@@ -414,17 +492,27 @@
 | [@moon7/signals](https://github.com/moon7-io/moon7-signals) | Reactive programming with Signals, Sources, and Streams                         | [![npm version](https://img.shields.io/npm/v/@moon7/signals.svg)](https://www.npmjs.com/package/@moon7/signals) |
 
 ## 🤝 Contributing
+## 🔗 Related Libraries
+
+| Library                                                     | Description                                                                     | npm                                                                                                             |
+| ----------------------------------------------------------- | ------------------------------------------------------------------------------- | --------------------------------------------------------------------------------------------------------------- |
+| [@moon7/async](https://github.com/moon7-io/moon7-async)     | Asynchronous utilities for managing promises, concurrent operations, and timing | [![npm version](https://img.shields.io/npm/v/@moon7/async.svg)](https://www.npmjs.com/package/@moon7/async)     |
+| [@moon7/inspect](https://github.com/moon7-io/moon7-inspect) | Runtime type checking with powerful, composable type inspectors                 | [![npm version](https://img.shields.io/npm/v/@moon7/inspect.svg)](https://www.npmjs.com/package/@moon7/inspect) |
+| [@moon7/result](https://github.com/moon7-io/moon7-result)   | Functional error handling with Result and Maybe types                           | [![npm version](https://img.shields.io/npm/v/@moon7/result.svg)](https://www.npmjs.com/package/@moon7/result)   |
+| [@moon7/signals](https://github.com/moon7-io/moon7-signals) | Reactive programming with Signals, Sources, and Streams                         | [![npm version](https://img.shields.io/npm/v/@moon7/signals.svg)](https://www.npmjs.com/package/@moon7/signals) |
+
+## 🤝 Contributing
 
 Contributions are welcome! Please feel free to submit a Pull Request.
 
 ## 📝 License
 
 This project is released under the MIT License. See the [LICENSE](https://github.com/moon7-io/moon7-inspect/blob/main/LICENSE) file for details.
-
-<<<<<<< HEAD
+## 📝 License
+
+This project is released under the MIT License. See the [LICENSE](https://github.com/moon7-io/moon7-inspect/blob/main/LICENSE) file for details.
+
 ## 🌟 Acknowledgements
-=======
-## 🙏 Acknowledgements
->>>>>>> d5221335
-
+
+Created and maintained by [Munir Hussin](https://github.com/profound7).
 Created and maintained by [Munir Hussin](https://github.com/profound7).